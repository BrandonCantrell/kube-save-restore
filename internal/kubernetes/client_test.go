package kubernetes

import (
	"context"
	"testing"

	"os"
	"path/filepath"

	appsv1 "k8s.io/api/apps/v1"
	autoscalingv2 "k8s.io/api/autoscaling/v2"
	v1 "k8s.io/api/core/v1"
	metav1 "k8s.io/apimachinery/pkg/apis/meta/v1"
	"k8s.io/client-go/kubernetes/fake"
)

// TestNewClient tests the NewClient function with various scenarios.
func TestNewClient(t *testing.T) {
	// Define test cases
	tests := []struct {
		name            string
		kubeconfig      string
		context         string
		setupKubeconfig func(dir string) (string, error)
		expectError     bool
	}{
		{
			name:        "Valid kubeconfig and context",
			context:     "test-context",
			expectError: false,
			setupKubeconfig: func(dir string) (string, error) {
				kubeconfigContent := `
apiVersion: v1
clusters:
- cluster:
    server: https://thiscodeissigma.com
  name: test-cluster
contexts:
- context:
    cluster: test-cluster
    user: test-user
  name: test-context
current-context: test-context
kind: Config
preferences: {}
users:
- name: test-user
  user:
    token: test-token
`
				filePath := filepath.Join(dir, "kubeconfig.yaml")
				err := os.WriteFile(filePath, []byte(kubeconfigContent), 0644)
				return filePath, err
			},
		},
		{
			name:        "Invalid kubeconfig path",
			kubeconfig:  "/invalid/path/kubeconfig.yaml",
			context:     "test-context",
			expectError: true,
		},
		{
			name:        "Invalid context",
			context:     "nonexistent-context",
			expectError: true,
			setupKubeconfig: func(dir string) (string, error) {
				kubeconfigContent := `
apiVersion: v1
clusters:
- cluster:
    server: https://whatthesigma.com
  name: test-cluster
contexts:
- context:
    cluster: test-cluster
    user: test-user
  name: test-context
current-context: test-context
kind: Config
preferences: {}
users:
- name: test-user
  user:
    token: test-token
`
				filePath := filepath.Join(dir, "kubeconfig.yaml")
				err := os.WriteFile(filePath, []byte(kubeconfigContent), 0644)
				return filePath, err
			},
		},
	}

	for _, tt := range tests {
		tt := tt // Capture range variable
		t.Run(tt.name, func(t *testing.T) {
			var kubeconfigPath string
			var err error

			// Setup kubeconfig if a setup function is provided
			if tt.setupKubeconfig != nil {
				tempDir, err := os.MkdirTemp("", "kubeconfig-test")
				if err != nil {
					t.Fatalf("Failed to create temp dir: %v", err)
				}
				defer os.RemoveAll(tempDir)

				kubeconfigPath, err = tt.setupKubeconfig(tempDir)
				if err != nil {
					t.Fatalf("Failed to write kubeconfig: %v", err)
				}
			} else {
				kubeconfigPath = tt.kubeconfig
			}

			// Call NewClient
			client, err := NewClient(kubeconfigPath, tt.context)

			if tt.expectError {
				if err == nil {
					t.Fatalf("Expected error but got none")
				}
				// Optionally, check for specific error messages here
			} else {
				if err != nil {
					t.Fatalf("Did not expect error but got: %v", err)
				}
				if client == nil {
					t.Fatalf("Expected client but got nil")
				}
			}
		})
	}
}

func TestListConfigMaps(t *testing.T) {
	client := &Client{Clientset: fake.NewSimpleClientset(&v1.ConfigMap{
		ObjectMeta: metav1.ObjectMeta{Name: "test-configmap", Namespace: "default"},
	})}

	configMaps, err := client.ListConfigMaps(context.Background(), "default")
	if err != nil {
		t.Fatalf("expected no error, got %v", err)
	}

	if len(configMaps.Items) != 1 {
		t.Fatalf("expected 1 configmap, got %d", len(configMaps.Items))
	}

	if configMaps.Items[0].Name != "test-configmap" {
		t.Fatalf("expected configmap name to be 'test-configmap', got %s", configMaps.Items[0].Name)
	}
}

func TestListDeployments(t *testing.T) {
	client := &Client{Clientset: fake.NewSimpleClientset(&appsv1.Deployment{
		ObjectMeta: metav1.ObjectMeta{Name: "test-deployment", Namespace: "default"},
	})}

	deployments, err := client.ListDeployments(context.Background(), "default")
	if err != nil {
		t.Fatalf("expected no error, got %v", err)
	}

	if len(deployments.Items) != 1 {
		t.Fatalf("expected 1 deployment, got %d", len(deployments.Items))
	}

	if deployments.Items[0].Name != "test-deployment" {
		t.Fatalf("expected deployment name to be 'test-deployment', got %s", deployments.Items[0].Name)
	}
}

func TestListNamespaces(t *testing.T) {
	client := &Client{Clientset: fake.NewSimpleClientset(&v1.Namespace{
		ObjectMeta: metav1.ObjectMeta{Name: "test-namespace"},
	})}

	namespaces, err := client.ListNamespaces(context.Background())
	if err != nil {
		t.Fatalf("expected no error, got %v", err)
	}

	if len(namespaces) != 1 {
		t.Fatalf("expected 1 namespace, got %d", len(namespaces))
	}

	if namespaces[0] != "test-namespace" {
		t.Fatalf("expected namespace name to be 'test-namespace', got %s", namespaces[0])
	}
}

func TestListSecrets(t *testing.T) {
	client := &Client{Clientset: fake.NewSimpleClientset(&v1.Secret{
		ObjectMeta: metav1.ObjectMeta{Name: "test-secret", Namespace: "default"},
	})}

	secrets, err := client.ListSecrets(context.Background(), "default")
	if err != nil {
		t.Fatalf("expected no error, got %v", err)
	}

	if len(secrets.Items) != 1 {
		t.Fatalf("expected 1 secret, got %d", len(secrets.Items))
	}

	if secrets.Items[0].Name != "test-secret" {
		t.Fatalf("expected secret name to be 'test-secret', got %s", secrets.Items[0].Name)
	}
}

func TestListServices(t *testing.T) {
	client := &Client{Clientset: fake.NewSimpleClientset(&v1.Service{
		ObjectMeta: metav1.ObjectMeta{Name: "test-service", Namespace: "default"},
	})}

	services, err := client.ListServices(context.Background(), "default")
	if err != nil {
		t.Fatalf("expected no error, got %v", err)
	}

	if len(services.Items) != 1 {
		t.Fatalf("expected 1 service, got %d", len(services.Items))
	}

	if services.Items[0].Name != "test-service" {
		t.Fatalf("expected service name to be 'test-service', got %s", services.Items[0].Name)
	}
}

<<<<<<< HEAD
func TestListStatefulSets(t *testing.T) {
	client := &Client{Clientset: fake.NewSimpleClientset(&appsv1.StatefulSet{
		ObjectMeta: metav1.ObjectMeta{Name: "test-statefulset", Namespace: "default"},
	})}

	statefulSets, err := client.ListStatefulSets(context.Background(), "default")
=======
func TestListHorizontalPodAutoscalers(t *testing.T) {
	client := &Client{Clientset: fake.NewSimpleClientset(&autoscalingv2.HorizontalPodAutoscaler{
		ObjectMeta: metav1.ObjectMeta{Name: "test-hpa", Namespace: "default"},
	})}

	hpas, err := client.ListHorizontalPodAutoscalers(context.Background(), "default")
>>>>>>> 10ac01fb
	if err != nil {
		t.Fatalf("expected no error, got %v", err)
	}

<<<<<<< HEAD
	if len(statefulSets.Items) != 1 {
		t.Fatalf("expected 1 statefulset, got %d", len(statefulSets.Items))
	}

	if statefulSets.Items[0].Name != "test-statefulset" {
		t.Fatalf("expected statefulset name to be 'test-statefulset', got %s", statefulSets.Items[0].Name)
=======
	if len(hpas.Items) != 1 {
		t.Fatalf("expected 1 hpa, got %d", len(hpas.Items))
	}

	if hpas.Items[0].Name != "test-hpa" {
		t.Fatalf("expected hpa name to be 'test-hpa', got %s", hpas.Items[0].Name)
>>>>>>> 10ac01fb
	}
}<|MERGE_RESOLUTION|>--- conflicted
+++ resolved
@@ -227,39 +227,41 @@
 	}
 }
 
-<<<<<<< HEAD
 func TestListStatefulSets(t *testing.T) {
 	client := &Client{Clientset: fake.NewSimpleClientset(&appsv1.StatefulSet{
 		ObjectMeta: metav1.ObjectMeta{Name: "test-statefulset", Namespace: "default"},
 	})}
 
 	statefulSets, err := client.ListStatefulSets(context.Background(), "default")
-=======
+  if err != nil {
+		t.Fatalf("expected no error, got %v", err)
+	}
+
+	if len(statefulSets.Items) != 1 {
+		t.Fatalf("expected 1 statefulset, got %d", len(statefulSets.Items))
+	}
+
+	if statefulSets.Items[0].Name != "test-statefulset" {
+		t.Fatalf("expected statefulset name to be 'test-statefulset', got %s", statefulSets.Items[0].Name)
+  }
+}
+
 func TestListHorizontalPodAutoscalers(t *testing.T) {
 	client := &Client{Clientset: fake.NewSimpleClientset(&autoscalingv2.HorizontalPodAutoscaler{
 		ObjectMeta: metav1.ObjectMeta{Name: "test-hpa", Namespace: "default"},
 	})}
 
 	hpas, err := client.ListHorizontalPodAutoscalers(context.Background(), "default")
->>>>>>> 10ac01fb
-	if err != nil {
-		t.Fatalf("expected no error, got %v", err)
-	}
-
-<<<<<<< HEAD
-	if len(statefulSets.Items) != 1 {
-		t.Fatalf("expected 1 statefulset, got %d", len(statefulSets.Items))
-	}
-
-	if statefulSets.Items[0].Name != "test-statefulset" {
-		t.Fatalf("expected statefulset name to be 'test-statefulset', got %s", statefulSets.Items[0].Name)
-=======
+
+	if err != nil {
+		t.Fatalf("expected no error, got %v", err)
+	}
+
 	if len(hpas.Items) != 1 {
 		t.Fatalf("expected 1 hpa, got %d", len(hpas.Items))
 	}
 
 	if hpas.Items[0].Name != "test-hpa" {
 		t.Fatalf("expected hpa name to be 'test-hpa', got %s", hpas.Items[0].Name)
->>>>>>> 10ac01fb
 	}
 }