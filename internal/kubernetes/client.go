package kubernetes

import (
	"fmt"

	"k8s.io/client-go/kubernetes"
	"k8s.io/client-go/tools/clientcmd"
)

// ClientInterface defines the methods that a Kubernetes client should implement
type ClientInterface interface {
	ConfigMapLister
	DeploymentLister
	NamespaceLister
	SecretLister
	ServiceLister
<<<<<<< HEAD
	StatefulSetLister
=======
	HorizontalPodAutoscalerLister
>>>>>>> 10ac01fb
}

// Client implements the ClientInterface
type Client struct {
	Clientset kubernetes.Interface
}

// NewClient creates a new Client instance
func NewClient(kubeconfigPath, context string) (*Client, error) {
	config, err := clientcmd.NewNonInteractiveDeferredLoadingClientConfig(
		&clientcmd.ClientConfigLoadingRules{ExplicitPath: kubeconfigPath},
		&clientcmd.ConfigOverrides{CurrentContext: context},
	).ClientConfig()
	if err != nil {
		return nil, fmt.Errorf("failed to load kubeconfig: %w", err)
	}

	clientset, err := kubernetes.NewForConfig(config)
	if err != nil {
		return nil, fmt.Errorf("failed to create clientset: %w", err)
	}

	return &Client{Clientset: clientset}, nil
}<|MERGE_RESOLUTION|>--- conflicted
+++ resolved
@@ -14,11 +14,8 @@
 	NamespaceLister
 	SecretLister
 	ServiceLister
-<<<<<<< HEAD
 	StatefulSetLister
-=======
 	HorizontalPodAutoscalerLister
->>>>>>> 10ac01fb
 }
 
 // Client implements the ClientInterface
